--- conflicted
+++ resolved
@@ -1,16 +1,11 @@
-<<<<<<< HEAD
-Google Style Guides 日本語
-=======================
+# Google Style Guides 日本語
+
 [C++ Style Guide][cpp] の日本語への全訳を [Google C++ スタイルガイド(日本語)][cppja] に置いています。
 
 今はまだ Naming の章までしかやっていませんが、ヒマを見つけては更新したい。
 [cppja]: https://ttsuki.github.io/styleguide/cppguide.ja.html
 
-Google Style Guides
-===================
-=======
 # Google Style Guides
->>>>>>> 8638b266
 
 Every major open-source project has its own style guide: a set of conventions
 (sometimes arbitrary) about how to write code for that project. It is much
