--- conflicted
+++ resolved
@@ -12,18 +12,6 @@
 originated at Google, you may be pointed to this page to see the style guides
 that apply to that project.
 
-<<<<<<< HEAD
-This project holds the [C++ Style Guide][cpp], [C# Style Guide][csharp],
-[Swift Style Guide][swift], [Objective-C Style Guide][objc],
-[Java Style Guide][java], [Python Style Guide][py], [R Style Guide][r],
-[Shell Style Guide][sh], [HTML/CSS Style Guide][htmlcss],
-[JavaScript Style Guide][js], [TypeScript Style Guide][ts], [AngularJS Style Guide][angular],
-[Common Lisp Style Guide][cl], and [Vim script Style Guide][vim]. This project
-also contains [cpplint][cpplint], a tool to assist with style guide compliance,
-and [google-c-style.el][emacs], an Emacs settings file for Google style.
-=======
-This project holds the following style guides:
->>>>>>> 307bda34
 
 *   [AngularJS Style Guide][angular]
 *   [Common Lisp Style Guide][cl]
@@ -39,7 +27,7 @@
 *   [Shell Style Guide][sh]
 *   [Swift Style Guide][swift]
 *   [TypeScript Style Guide][ts]
-*   [Vimscript Style Guide][vim]
+*   [Vim script Style Guide][vim]
 
 This project also contains [cpplint][cpplint], a tool to assist with style guide
 compliance, and [google-c-style.el][emacs], an Emacs settings file for Google
